--- conflicted
+++ resolved
@@ -347,7 +347,6 @@
         p = Pipeline()
         for a in add:
             p.add(getattr(ds, a).latest, a)
-<<<<<<< HEAD
         dates = self.dates
 
         with tmp_asset_finder() as finder:
@@ -357,7 +356,11 @@
                 finder,
             ).run_pipeline(p, dates[0], dates[-1])
 
-        assert_frame_equal(result, expected, check_dtype=False)
+        assert_frame_equal(
+            result,
+            _utc_localize_index_level_0(expected),
+            check_dtype=False,
+        )
 
     def test_custom_query_time_tz(self):
         df = self.df.copy()
@@ -372,11 +375,11 @@
             expr,
             loader=loader,
             no_deltas_rule=no_deltas_rules.ignore,
+            missing_values=self.missing_values,
         )
         p = Pipeline()
         p.add(ds.value.latest, 'value')
-=======
->>>>>>> 214b3b65
+        p.add(ds.int_value.latest, 'int_value')
         dates = self.dates
 
         with tmp_asset_finder() as finder:
@@ -386,11 +389,10 @@
                 finder,
             ).run_pipeline(p, dates[0], dates[-1])
 
-<<<<<<< HEAD
         expected = df.drop('asof_date', axis=1)
         expected['timestamp'] = expected['timestamp'].dt.normalize().astype(
             'datetime64[ns]',
-        )
+        ).dt.tz_localize('utc')
         expected.ix[3:5, 'timestamp'] += timedelta(days=1)
         expected.set_index(['timestamp', 'sid'], inplace=True)
         expected.index = pd.MultiIndex.from_product((
@@ -433,7 +435,9 @@
                 expected.index.levels[0],
                 finder.retrieve_all(expected.index.levels[1]),
             ))
-            self._test_id(self.df, self.dshape, expected, finder, ('value',))
+            self._test_id(
+                self.df, self.dshape, expected, finder, ('int_value', 'value',)
+            )
 
     def test_id_ffill_out_of_window(self):
         """
@@ -540,7 +544,7 @@
                 var * Record(fields),
                 expected,
                 finder,
-                ('value', 'other'),
+                ('value', 'int_value', 'other'),
             )
 
     def test_id_macro_dataset(self):
@@ -660,63 +664,26 @@
         df['other'] = df.value + 1
         fields = OrderedDict(self.macro_dshape.measure.fields)
         fields['other'] = fields['value']
-        expr = bz.Data(df, name='expr', dshape=var * Record(fields))
-        loader = BlazeLoader()
-=======
-        assert_frame_equal(
-            result,
-            _utc_localize_index_level_0(expected),
-            check_dtype=False,
-        )
-
-    def test_custom_query_time_tz(self):
-        df = self.df.copy()
-        df['timestamp'] = (
-            pd.DatetimeIndex(df['timestamp'], tz='EST') +
-            timedelta(hours=8, minutes=44)
-        ).tz_convert('utc').tz_localize(None)
-        df.ix[3:5, 'timestamp'] = pd.Timestamp('2014-01-01 13:45')
-        expr = bz.Data(df, name='expr', dshape=self.dshape)
-        loader = BlazeLoader(data_query_time=time(8, 45), data_query_tz='EST')
->>>>>>> 214b3b65
-        ds = from_blaze(
-            expr,
-            loader=loader,
-            no_deltas_rule=no_deltas_rules.ignore,
-            missing_values=self.missing_values,
-        )
-        p = Pipeline()
-        p.add(ds.value.latest, 'value')
-<<<<<<< HEAD
-        p.add(ds.other.latest, 'other')
-=======
-        p.add(ds.int_value.latest, 'int_value')
->>>>>>> 214b3b65
-        dates = self.dates
-
-        with tmp_asset_finder() as finder:
-            result = SimplePipelineEngine(
-                loader,
-                dates,
-                finder,
-            ).run_pipeline(p, dates[0], dates[-1])
-
-<<<<<<< HEAD
-        expected = pd.DataFrame(
-            np.array([[0, 1],
-                      [1, 2],
-                      [2, 3]]).repeat(3, axis=0),
-            index=pd.MultiIndex.from_product((
-                df.timestamp,
-                finder.retrieve_all(asset_info.index),
-            )),
-            columns=('value', 'other'),
-        ).sort_index(axis=1)
-        assert_frame_equal(
-            result,
-            expected.sort_index(axis=1),
-            check_dtype=False,
-        )
+
+        asset_info = asset_infos[0][0]
+        with tmp_asset_finder(equities=asset_info) as finder:
+            expected = pd.DataFrame(
+                np.array([[0, 1],
+                          [1, 2],
+                          [2, 3]]).repeat(3, axis=0),
+                index=pd.MultiIndex.from_product((
+                    df.timestamp,
+                    finder.retrieve_all(asset_info.index),
+                )),
+                columns=('value', 'other'),
+            ).sort_index(axis=1)
+            self._test_id(
+                df,
+                var * Record(fields),
+                expected,
+                finder,
+                ('value', 'other'),
+            )
 
     def test_id_take_last_in_group(self):
         T = pd.Timestamp
@@ -743,329 +710,6 @@
                 [T('2014-01-03'), T('2014-01-03 01'),    67,   np.nan,      4],
             ],
         )
-=======
-        expected = df.drop('asof_date', axis=1)
-        expected['timestamp'] = expected['timestamp'].dt.normalize().astype(
-            'datetime64[ns]',
-        ).dt.tz_localize('utc')
-        expected.ix[3:5, 'timestamp'] += timedelta(days=1)
-        expected.set_index(['timestamp', 'sid'], inplace=True)
-        expected.index = pd.MultiIndex.from_product((
-            expected.index.levels[0],
-            finder.retrieve_all(expected.index.levels[1]),
-        ))
-        assert_frame_equal(result, expected, check_dtype=False)
-
-    def test_id(self):
-        """
-        input (self.df):
-           asof_date  sid  timestamp  value
-        0 2014-01-01   65 2014-01-01      0
-        1 2014-01-01   66 2014-01-01      1
-        2 2014-01-01   67 2014-01-01      2
-        3 2014-01-02   65 2014-01-02      1
-        4 2014-01-02   66 2014-01-02      2
-        5 2014-01-02   67 2014-01-02      3
-        6 2014-01-03   65 2014-01-03      2
-        7 2014-01-03   66 2014-01-03      3
-        8 2014-01-03   67 2014-01-03      4
-
-        output (expected)
-                                   value
-        2014-01-01 Equity(65 [A])      0
-                   Equity(66 [B])      1
-                   Equity(67 [C])      2
-        2014-01-02 Equity(65 [A])      1
-                   Equity(66 [B])      2
-                   Equity(67 [C])      3
-        2014-01-03 Equity(65 [A])      2
-                   Equity(66 [B])      3
-                   Equity(67 [C])      4
-        """
-        with tmp_asset_finder() as finder:
-            expected = self.df.drop('asof_date', axis=1).set_index(
-                ['timestamp', 'sid'],
-            )
-            expected.index = pd.MultiIndex.from_product((
-                expected.index.levels[0],
-                finder.retrieve_all(expected.index.levels[1]),
-            ))
-            self._test_id(
-                self.df, self.dshape, expected, finder, ('int_value', 'value',)
-            )
-
-    def test_id_ffill_out_of_window(self):
-        """
-        input (df):
-
-           asof_date  timestamp  sid  other  value
-        0 2013-12-22 2013-12-22   65      0      0
-        1 2013-12-22 2013-12-22   66    NaN      1
-        2 2013-12-22 2013-12-22   67      2    NaN
-        3 2013-12-23 2013-12-23   65    NaN      1
-        4 2013-12-23 2013-12-23   66      2    NaN
-        5 2013-12-23 2013-12-23   67      3      3
-        6 2013-12-24 2013-12-24   65      2    NaN
-        7 2013-12-24 2013-12-24   66      3      3
-        8 2013-12-24 2013-12-24   67    NaN      4
-
-        output (expected):
-                                   other  value
-        2014-01-01 Equity(65 [A])      2      1
-                   Equity(66 [B])      3      3
-                   Equity(67 [C])      3      4
-        2014-01-02 Equity(65 [A])      2      1
-                   Equity(66 [B])      3      3
-                   Equity(67 [C])      3      4
-        2014-01-03 Equity(65 [A])      2      1
-                   Equity(66 [B])      3      3
-                   Equity(67 [C])      3      4
-        """
-        dates = self.dates.repeat(3) - timedelta(days=10)
-        df = pd.DataFrame({
-            'sid': self.sids * 3,
-            'value': (0, 1, np.nan, 1, np.nan, 3, np.nan, 3, 4),
-            'other': (0, np.nan, 2, np.nan, 2, 3, 2, 3, np.nan),
-            'asof_date': dates,
-            'timestamp': dates,
-        })
-        fields = OrderedDict(self.dshape.measure.fields)
-        fields['other'] = fields['value']
-
-        with tmp_asset_finder() as finder:
-            expected = pd.DataFrame(
-                np.array([[2, 1],
-                          [3, 3],
-                          [3, 4],
-                          [2, 1],
-                          [3, 3],
-                          [3, 4],
-                          [2, 1],
-                          [3, 3],
-                          [3, 4]]),
-                columns=['other', 'value'],
-                index=pd.MultiIndex.from_product(
-                    (self.dates, finder.retrieve_all(self.sids)),
-                ),
-            )
-            self._test_id(
-                df,
-                var * Record(fields),
-                expected,
-                finder,
-                ('value', 'other'),
-            )
-
-    def test_id_multiple_columns(self):
-        """
-        input (df):
-           asof_date  sid  timestamp  value  other
-        0 2014-01-01   65 2014-01-01      0      1
-        1 2014-01-01   66 2014-01-01      1      2
-        2 2014-01-01   67 2014-01-01      2      3
-        3 2014-01-02   65 2014-01-02      1      2
-        4 2014-01-02   66 2014-01-02      2      3
-        5 2014-01-02   67 2014-01-02      3      4
-        6 2014-01-03   65 2014-01-03      2      3
-        7 2014-01-03   66 2014-01-03      3      4
-        8 2014-01-03   67 2014-01-03      4      5
-
-        output (expected):
-                                   value  other
-        2014-01-01 Equity(65 [A])      0      1
-                   Equity(66 [B])      1      2
-                   Equity(67 [C])      2      3
-        2014-01-02 Equity(65 [A])      1      2
-                   Equity(66 [B])      2      3
-                   Equity(67 [C])      3      4
-        2014-01-03 Equity(65 [A])      2      3
-                   Equity(66 [B])      3      4
-                   Equity(67 [C])      4      5
-        """
-        df = self.df.copy()
-        df['other'] = df.value + 1
-        fields = OrderedDict(self.dshape.measure.fields)
-        fields['other'] = fields['value']
-        with tmp_asset_finder() as finder:
-            expected = df.drop('asof_date', axis=1).set_index(
-                ['timestamp', 'sid'],
-            ).sort_index(axis=1)
-            expected.index = pd.MultiIndex.from_product((
-                expected.index.levels[0],
-                finder.retrieve_all(expected.index.levels[1]),
-            ))
-            self._test_id(
-                df,
-                var * Record(fields),
-                expected,
-                finder,
-                ('value', 'int_value', 'other'),
-            )
-
-    def test_id_macro_dataset(self):
-        """
-        input (self.macro_df)
-           asof_date  timestamp  value
-        0 2014-01-01 2014-01-01      0
-        3 2014-01-02 2014-01-02      1
-        6 2014-01-03 2014-01-03      2
-
-        output (expected):
-                                   value
-        2014-01-01 Equity(65 [A])      0
-                   Equity(66 [B])      0
-                   Equity(67 [C])      0
-        2014-01-02 Equity(65 [A])      1
-                   Equity(66 [B])      1
-                   Equity(67 [C])      1
-        2014-01-03 Equity(65 [A])      2
-                   Equity(66 [B])      2
-                   Equity(67 [C])      2
-        """
-        asset_info = asset_infos[0][0]
-        nassets = len(asset_info)
-        with tmp_asset_finder() as finder:
-            expected = pd.DataFrame(
-                list(concatv([0] * nassets, [1] * nassets, [2] * nassets)),
-                index=pd.MultiIndex.from_product((
-                    self.macro_df.timestamp,
-                    finder.retrieve_all(asset_info.index),
-                )),
-                columns=('value',),
-            )
-            self._test_id(
-                self.macro_df,
-                self.macro_dshape,
-                expected,
-                finder,
-                ('value',),
-            )
-
-    def test_id_ffill_out_of_window_macro_dataset(self):
-        """
-        input (df):
-           asof_date  timestamp  other  value
-        0 2013-12-22 2013-12-22    NaN      0
-        1 2013-12-23 2013-12-23      1    NaN
-        2 2013-12-24 2013-12-24    NaN    NaN
-
-        output (expected):
-                                   other  value
-        2014-01-01 Equity(65 [A])      1      0
-                   Equity(66 [B])      1      0
-                   Equity(67 [C])      1      0
-        2014-01-02 Equity(65 [A])      1      0
-                   Equity(66 [B])      1      0
-                   Equity(67 [C])      1      0
-        2014-01-03 Equity(65 [A])      1      0
-                   Equity(66 [B])      1      0
-                   Equity(67 [C])      1      0
-        """
-        dates = self.dates - timedelta(days=10)
-        df = pd.DataFrame({
-            'value': (0, np.nan, np.nan),
-            'other': (np.nan, 1, np.nan),
-            'asof_date': dates,
-            'timestamp': dates,
-        })
-        fields = OrderedDict(self.macro_dshape.measure.fields)
-        fields['other'] = fields['value']
-
-        with tmp_asset_finder() as finder:
-            expected = pd.DataFrame(
-                np.array([[0, 1],
-                          [0, 1],
-                          [0, 1],
-                          [0, 1],
-                          [0, 1],
-                          [0, 1],
-                          [0, 1],
-                          [0, 1],
-                          [0, 1]]),
-                columns=['value', 'other'],
-                index=pd.MultiIndex.from_product(
-                    (self.dates, finder.retrieve_all(self.sids)),
-                ),
-            ).sort_index(axis=1)
-            self._test_id(
-                df,
-                var * Record(fields),
-                expected,
-                finder,
-                ('value', 'other'),
-            )
-
-    def test_id_macro_dataset_multiple_columns(self):
-        """
-        input (df):
-           asof_date  timestamp  other  value
-        0 2014-01-01 2014-01-01      1      0
-        3 2014-01-02 2014-01-02      2      1
-        6 2014-01-03 2014-01-03      3      2
-
-        output (expected):
-                                   other  value
-        2014-01-01 Equity(65 [A])      1      0
-                   Equity(66 [B])      1      0
-                   Equity(67 [C])      1      0
-        2014-01-02 Equity(65 [A])      2      1
-                   Equity(66 [B])      2      1
-                   Equity(67 [C])      2      1
-        2014-01-03 Equity(65 [A])      3      2
-                   Equity(66 [B])      3      2
-                   Equity(67 [C])      3      2
-        """
-        df = self.macro_df.copy()
-        df['other'] = df.value + 1
-        fields = OrderedDict(self.macro_dshape.measure.fields)
-        fields['other'] = fields['value']
-
-        asset_info = asset_infos[0][0]
-        with tmp_asset_finder(equities=asset_info) as finder:
-            expected = pd.DataFrame(
-                np.array([[0, 1],
-                          [1, 2],
-                          [2, 3]]).repeat(3, axis=0),
-                index=pd.MultiIndex.from_product((
-                    df.timestamp,
-                    finder.retrieve_all(asset_info.index),
-                )),
-                columns=('value', 'other'),
-            ).sort_index(axis=1)
-            self._test_id(
-                df,
-                var * Record(fields),
-                expected,
-                finder,
-                ('value', 'other'),
-            )
-
-    def test_id_take_last_in_group(self):
-        T = pd.Timestamp
-        df = pd.DataFrame(
-            columns=['asof_date',        'timestamp', 'sid', 'other', 'value'],
-            data=[
-                [T('2014-01-01'), T('2014-01-01 00'),    65,        0,      0],
-                [T('2014-01-01'), T('2014-01-01 01'),    65,        1, np.nan],
-                [T('2014-01-01'), T('2014-01-01 00'),    66,   np.nan, np.nan],
-                [T('2014-01-01'), T('2014-01-01 01'),    66,   np.nan,      1],
-                [T('2014-01-01'), T('2014-01-01 00'),    67,        2, np.nan],
-                [T('2014-01-01'), T('2014-01-01 01'),    67,   np.nan, np.nan],
-                [T('2014-01-02'), T('2014-01-02 00'),    65,   np.nan, np.nan],
-                [T('2014-01-02'), T('2014-01-02 01'),    65,   np.nan,      1],
-                [T('2014-01-02'), T('2014-01-02 00'),    66,   np.nan, np.nan],
-                [T('2014-01-02'), T('2014-01-02 01'),    66,        2, np.nan],
-                [T('2014-01-02'), T('2014-01-02 00'),    67,        3,      3],
-                [T('2014-01-02'), T('2014-01-02 01'),    67,        3,      3],
-                [T('2014-01-03'), T('2014-01-03 00'),    65,        2, np.nan],
-                [T('2014-01-03'), T('2014-01-03 01'),    65,        2, np.nan],
-                [T('2014-01-03'), T('2014-01-03 00'),    66,        3,      3],
-                [T('2014-01-03'), T('2014-01-03 01'),    66,   np.nan, np.nan],
-                [T('2014-01-03'), T('2014-01-03 00'),    67,   np.nan, np.nan],
-                [T('2014-01-03'), T('2014-01-03 01'),    67,   np.nan,      4],
-            ],
-        )
->>>>>>> 214b3b65
         fields = OrderedDict(self.dshape.measure.fields)
         fields['other'] = fields['value']
 

from contextlib import contextmanager
from functools import wraps
from inspect import getargspec
from itertools import (
    combinations,
    count,
    product,
)
from nose.tools import nottest
import operator
import os
import shutil
from string import ascii_uppercase
import tempfile
from bcolz import ctable

from logbook import FileHandler, TestHandler
from mock import patch
from numpy.testing import assert_allclose, assert_array_equal
import pandas as pd
from pandas.tseries.offsets import MonthBegin
from six import iteritems, itervalues
from six.moves import filter, map
from sqlalchemy import create_engine
from toolz import concat

from zipline.assets import AssetFinder
from zipline.assets.asset_writer import AssetDBWriterFromDataFrame
from zipline.assets.futures import CME_CODE_TO_MONTH
from zipline.data.data_portal import DataPortal
from zipline.data.minute_bars import (
    BcolzMinuteBarReader,
    BcolzMinuteBarWriter,
    US_EQUITIES_MINUTES_PER_DAY
)
from zipline.data.us_equity_pricing import SQLiteAdjustmentWriter, OHLC, \
    UINT32_MAX, BcolzDailyBarWriter, BcolzDailyBarReader
from zipline.finance.order import ORDER_STATUS
from zipline.pipeline.engine import SimplePipelineEngine
from zipline.pipeline.loaders.testing import make_seeded_random_loader
from zipline.finance.trading import TradingEnvironment
from zipline.utils import security_list
from zipline.utils.input_validation import expect_dimensions
from zipline.utils.tradingcalendar import trading_days
import numpy as np
from numpy import (
    float64,
    uint32
)


EPOCH = pd.Timestamp(0, tz='UTC')


def seconds_to_timestamp(seconds):
    return pd.Timestamp(seconds, unit='s', tz='UTC')


def to_utc(time_str):
    """Convert a string in US/Eastern time to UTC"""
    return pd.Timestamp(time_str, tz='US/Eastern').tz_convert('UTC')


def str_to_seconds(s):
    """
    Convert a pandas-intelligible string to (integer) seconds since UTC.

    >>> from pandas import Timestamp
    >>> (Timestamp('2014-01-01') - Timestamp(0)).total_seconds()
    1388534400.0
    >>> str_to_seconds('2014-01-01')
    1388534400
    """
    return int((pd.Timestamp(s, tz='UTC') - EPOCH).total_seconds())


def setup_logger(test, path='test.log'):
    test.log_handler = FileHandler(path)
    test.log_handler.push_application()


def teardown_logger(test):
    test.log_handler.pop_application()
    test.log_handler.close()


def drain_zipline(test, zipline):
    output = []
    transaction_count = 0
    msg_counter = 0
    # start the simulation
    for update in zipline:
        msg_counter += 1
        output.append(update)
        if 'daily_perf' in update:
            transaction_count += \
                len(update['daily_perf']['transactions'])

    return output, transaction_count


def check_algo_results(test,
                       results,
                       expected_transactions_count=None,
                       expected_order_count=None,
                       expected_positions_count=None,
                       sid=None):

    if expected_transactions_count is not None:
        txns = flatten_list(results["transactions"])
        test.assertEqual(expected_transactions_count, len(txns))

    if expected_positions_count is not None:
        raise NotImplementedError

    if expected_order_count is not None:
        # de-dup orders on id, because orders are put back into perf packets
        # whenever they a txn is filled
        orders = set([order['id'] for order in
                      flatten_list(results["orders"])])

        test.assertEqual(expected_order_count, len(orders))


def flatten_list(list):
    return [item for sublist in list for item in sublist]


def assert_single_position(test, zipline):

    output, transaction_count = drain_zipline(test, zipline)

    if 'expected_transactions' in test.zipline_test_config:
        test.assertEqual(
            test.zipline_test_config['expected_transactions'],
            transaction_count
        )
    else:
        test.assertEqual(
            test.zipline_test_config['order_count'],
            transaction_count
        )

    # the final message is the risk report, the second to
    # last is the final day's results. Positions is a list of
    # dicts.
    closing_positions = output[-2]['daily_perf']['positions']

    # confirm that all orders were filled.
    # iterate over the output updates, overwriting
    # orders when they are updated. Then check the status on all.
    orders_by_id = {}
    for update in output:
        if 'daily_perf' in update:
            if 'orders' in update['daily_perf']:
                for order in update['daily_perf']['orders']:
                    orders_by_id[order['id']] = order

    for order in itervalues(orders_by_id):
        test.assertEqual(
            order['status'],
            ORDER_STATUS.FILLED,
            "")

    test.assertEqual(
        len(closing_positions),
        1,
        "Portfolio should have one position."
    )

    sid = test.zipline_test_config['sid']
    test.assertEqual(
        closing_positions[0]['sid'],
        sid,
        "Portfolio should have one position in " + str(sid)
    )

    return output, transaction_count


class ExceptionSource(object):

    def __init__(self):
        pass

    def get_hash(self):
        return "ExceptionSource"

    def __iter__(self):
        return self

    def next(self):
        5 / 0

    def __next__(self):
        5 / 0


@contextmanager
def security_list_copy():
    old_dir = security_list.SECURITY_LISTS_DIR
    new_dir = tempfile.mkdtemp()
    try:
        for subdir in os.listdir(old_dir):
            shutil.copytree(os.path.join(old_dir, subdir),
                            os.path.join(new_dir, subdir))
            with patch.object(security_list, 'SECURITY_LISTS_DIR', new_dir), \
                    patch.object(security_list, 'using_copy', True,
                                 create=True):
                yield
    finally:
        shutil.rmtree(new_dir, True)


def add_security_data(adds, deletes):
    if not hasattr(security_list, 'using_copy'):
        raise Exception('add_security_data must be used within '
                        'security_list_copy context')
    directory = os.path.join(
        security_list.SECURITY_LISTS_DIR,
        "leveraged_etf_list/20150127/20150125"
    )
    if not os.path.exists(directory):
        os.makedirs(directory)
    del_path = os.path.join(directory, "delete")
    with open(del_path, 'w') as f:
        for sym in deletes:
            f.write(sym)
            f.write('\n')
    add_path = os.path.join(directory, "add")
    with open(add_path, 'w') as f:
        for sym in adds:
            f.write(sym)
            f.write('\n')


def all_pairs_matching_predicate(values, pred):
    """
    Return an iterator of all pairs, (v0, v1) from values such that

    `pred(v0, v1) == True`

    Parameters
    ----------
    values : iterable
    pred : function

    Returns
    -------
    pairs_iterator : generator
       Generator yielding pairs matching `pred`.

    Examples
    --------
    >>> from zipline.testing import all_pairs_matching_predicate
    >>> from operator import eq, lt
    >>> list(all_pairs_matching_predicate(range(5), eq))
    [(0, 0), (1, 1), (2, 2), (3, 3), (4, 4)]
    >>> list(all_pairs_matching_predicate("abcd", lt))
    [('a', 'b'), ('a', 'c'), ('a', 'd'), ('b', 'c'), ('b', 'd'), ('c', 'd')]
    """
    return filter(lambda pair: pred(*pair), product(values, repeat=2))


def product_upper_triangle(values, include_diagonal=False):
    """
    Return an iterator over pairs, (v0, v1), drawn from values.

    If `include_diagonal` is True, returns all pairs such that v0 <= v1.
    If `include_diagonal` is False, returns all pairs such that v0 < v1.
    """
    return all_pairs_matching_predicate(
        values,
        operator.le if include_diagonal else operator.lt,
    )


def all_subindices(index):
    """
    Return all valid sub-indices of a pandas Index.
    """
    return (
        index[start:stop]
        for start, stop in product_upper_triangle(range(len(index) + 1))
    )


def chrange(start, stop):
    """
    Construct an iterable of length-1 strings beginning with `start` and ending
    with `stop`.

    Parameters
    ----------
    start : str
        The first character.
    stop : str
        The last character.

    Returns
    -------
    chars: iterable[str]
        Iterable of strings beginning with start and ending with stop.

    Example
    -------
    >>> chrange('A', 'C')
    ['A', 'B', 'C']
    """
    return list(map(chr, range(ord(start), ord(stop) + 1)))


def make_rotating_equity_info(num_assets,
                              first_start,
                              frequency,
                              periods_between_starts,
                              asset_lifetime):
    """
    Create a DataFrame representing lifetimes of assets that are constantly
    rotating in and out of existence.

    Parameters
    ----------
    num_assets : int
        How many assets to create.
    first_start : pd.Timestamp
        The start date for the first asset.
    frequency : str or pd.tseries.offsets.Offset (e.g. trading_day)
        Frequency used to interpret next two arguments.
    periods_between_starts : int
        Create a new asset every `frequency` * `periods_between_new`
    asset_lifetime : int
        Each asset exists for `frequency` * `asset_lifetime` days.

    Returns
    -------
    info : pd.DataFrame
        DataFrame representing newly-created assets.
    """
    return pd.DataFrame(
        {
            'symbol': [chr(ord('A') + i) for i in range(num_assets)],
            # Start a new asset every `periods_between_starts` days.
            'start_date': pd.date_range(
                first_start,
                freq=(periods_between_starts * frequency),
                periods=num_assets,
            ),
            # Each asset lasts for `asset_lifetime` days.
            'end_date': pd.date_range(
                first_start + (asset_lifetime * frequency),
                freq=(periods_between_starts * frequency),
                periods=num_assets,
            ),
            'exchange': 'TEST',
        },
        index=range(num_assets),
    )


def make_simple_equity_info(sids, start_date, end_date, symbols=None):
    """
    Create a DataFrame representing assets that exist for the full duration
    between `start_date` and `end_date`.

    Parameters
    ----------
    sids : array-like of int
    start_date : pd.Timestamp
    end_date : pd.Timestamp
    symbols : list, optional
        Symbols to use for the assets.
        If not provided, symbols are generated from the sequence 'A', 'B', ...

    Returns
    -------
    info : pd.DataFrame
        DataFrame representing newly-created assets.
    """
    num_assets = len(sids)
    if symbols is None:
        symbols = list(ascii_uppercase[:num_assets])
    return pd.DataFrame(
        {
            'symbol': symbols,
            'start_date': [start_date] * num_assets,
            'end_date': [end_date] * num_assets,
            'exchange': 'TEST',
        },
        index=sids,
    )


def make_jagged_equity_info(num_assets,
                            start_date,
                            first_end,
                            frequency,
                            periods_between_ends,
                            auto_close_delta):
    """
    Create a dictionary representing assets that all begin at the same start
    date, but have cascading end dates.
    Parameters
    ----------
    num_assets : int
        How many assets to create.
    start_date : pd.Timestamp
        The start date for all the assets.
    first_end : pd.Timestamp
        The date at which the first equity will end.
    frequency : str or pd.tseries.offsets.Offset (e.g. trading_day)
        Frequency used to interpret the next argument.
    periods_between_ends : int
        Starting after the first end date, end each asset every
        `frequency` * `periods_between_ends`.
    auto_close_delta : int
        The constant delta that cascades the auto_close_date
    Returns
    -------
    info : pd.DataFrame
        DataFrame representing newly-created assets.
    """
    equity_info = {}

    for sid in range(num_assets):
        equity_info[sid] = {
            'symbol': chr(ord('A') + sid),
            'start_date': start_date,
            'end_date': first_end + sid * periods_between_ends * frequency,
            'exchange': 'TEST',
            'auto_close_date':
                auto_close_delta + first_end + sid * periods_between_ends *
                frequency
        }

    return equity_info


def make_trade_data_for_asset_info(dates,
                                   asset_info,
                                   price_start,
                                   price_step_by_date,
                                   price_step_by_sid,
                                   volume_start,
                                   volume_step_by_date,
                                   volume_step_by_sid,
                                   frequency,
                                   writer=None):
    """
<<<<<<< HEAD
    Convert the asset info dict to a dataframe of trade data for each sid, and
    write to the writer if provided. Write NaNs for locations where assets did
    not exist. Return a dict of the dataframes, keyed by sid.
=======

    locations where assets did not exist.
>>>>>>> 2fd0f2ae
    """
    trade_data = {}
    sids = asset_info.keys()
    date_field = 'day' if frequency == 'daily' else 'dt'

    price_sid_deltas = np.arange(len(sids), dtype=float) * price_step_by_sid
    price_date_deltas = np.arange(len(dates), dtype=float) * price_step_by_date
    prices = (price_sid_deltas + price_date_deltas[:, None]) + price_start

    volume_sid_deltas = np.arange(len(sids)) * volume_step_by_sid
    volume_date_deltas = np.arange(len(dates)) * volume_step_by_date
    volumes = (volume_sid_deltas + volume_date_deltas[:, None]) + volume_start

    for j, sid in enumerate(sids):
        start_date = asset_info[sid]['start_date']
        end_date = asset_info[sid]['end_date']
        # Normalize here so the we still generate non-NaN values on the minutes
        # for an asset's last trading day.
        for i, date in enumerate(dates.normalize()):
            if not (start_date <= date <= end_date):
                prices[i, j] = np.nan
                volumes[i, j] = 0

        if frequency == 'daily':
            dates_arr = [date.value for date in dates]
        else:
            dates_arr = dates

        df = pd.DataFrame({
            "open": prices[:, j],
            "high": prices[:, j],
            "low": prices[:, j],
            "close": prices[:, j],
            "volume": volumes[:, j],
            date_field: dates_arr
        })

        if frequency == 'minute':
            df = df.set_index(date_field)

        if writer:
            writer.write(sid, df)

        trade_data[sid] = df

    return trade_data


def make_future_info(first_sid,
                     root_symbols,
                     years,
                     notice_date_func,
                     expiration_date_func,
                     start_date_func,
                     month_codes=None):
    """
    Create a DataFrame representing futures for `root_symbols` during `year`.

    Generates a contract per triple of (symbol, year, month) supplied to
    `root_symbols`, `years`, and `month_codes`.

    Parameters
    ----------
    first_sid : int
        The first sid to use for assigning sids to the created contracts.
    root_symbols : list[str]
        A list of root symbols for which to create futures.
    years : list[int or str]
        Years (e.g. 2014), for which to produce individual contracts.
    notice_date_func : (Timestamp) -> Timestamp
        Function to generate notice dates from first of the month associated
        with asset month code.  Return NaT to simulate futures with no notice
        date.
    expiration_date_func : (Timestamp) -> Timestamp
        Function to generate expiration dates from first of the month
        associated with asset month code.
    start_date_func : (Timestamp) -> Timestamp, optional
        Function to generate start dates from first of the month associated
        with each asset month code.  Defaults to a start_date one year prior
        to the month_code date.
    month_codes : dict[str -> [1..12]], optional
        Dictionary of month codes for which to create contracts.  Entries
        should be strings mapped to values from 1 (January) to 12 (December).
        Default is zipline.futures.CME_CODE_TO_MONTH

    Returns
    -------
    futures_info : pd.DataFrame
        DataFrame of futures data suitable for passing to an
        AssetDBWriterFromDataFrame.
    """
    if month_codes is None:
        month_codes = CME_CODE_TO_MONTH

    year_strs = list(map(str, years))
    years = [pd.Timestamp(s, tz='UTC') for s in year_strs]

    # Pairs of string/date like ('K06', 2006-05-01)
    contract_suffix_to_beginning_of_month = tuple(
        (month_code + year_str[-2:], year + MonthBegin(month_num))
        for ((year, year_str), (month_code, month_num))
        in product(
            zip(years, year_strs),
            iteritems(month_codes),
        )
    )

    contracts = []
    parts = product(root_symbols, contract_suffix_to_beginning_of_month)
    for sid, (root_sym, (suffix, month_begin)) in enumerate(parts, first_sid):
        contracts.append({
            'sid': sid,
            'root_symbol': root_sym,
            'symbol': root_sym + suffix,
            'start_date': start_date_func(month_begin),
            'notice_date': notice_date_func(month_begin),
            'expiration_date': notice_date_func(month_begin),
            'multiplier': 500,
        })
    return pd.DataFrame.from_records(contracts, index='sid').convert_objects()


def make_commodity_future_info(first_sid,
                               root_symbols,
                               years,
                               month_codes=None):
    """
    Make futures testing data that simulates the notice/expiration date
    behavior of physical commodities like oil.

    Parameters
    ----------
    first_sid : int
    root_symbols : list[str]
    years : list[int]
    month_codes : dict[str -> int]

    Expiration dates are on the 20th of the month prior to the month code.
    Notice dates are are on the 20th two months prior to the month code.
    Start dates are one year before the contract month.

    See Also
    --------
    make_future_info
    """
    nineteen_days = pd.Timedelta(days=19)
    one_year = pd.Timedelta(days=365)
    return make_future_info(
        first_sid=first_sid,
        root_symbols=root_symbols,
        years=years,
        notice_date_func=lambda dt: dt - MonthBegin(2) + nineteen_days,
        expiration_date_func=lambda dt: dt - MonthBegin(1) + nineteen_days,
        start_date_func=lambda dt: dt - one_year,
        month_codes=month_codes,
    )


def make_simple_asset_info(assets, start_date, end_date, symbols=None):
    """
    Create a DataFrame representing assets that exist for the full duration
    between `start_date` and `end_date`.
    Parameters
    ----------
    assets : array-like
    start_date : pd.Timestamp
    end_date : pd.Timestamp
    symbols : list, optional
        Symbols to use for the assets.
        If not provided, symbols are generated from the sequence 'A', 'B', ...
    Returns
    -------
    info : pd.DataFrame
        DataFrame representing newly-created assets.
    """
    num_assets = len(assets)
    if symbols is None:
        symbols = list(ascii_uppercase[:num_assets])
    return pd.DataFrame(
        {
            'sid': assets,
            'symbol': symbols,
            'asset_type': ['equity'] * num_assets,
            'start_date': [start_date] * num_assets,
            'end_date': [end_date] * num_assets,
            'exchange': 'TEST',
        }
    )


def check_allclose(actual,
                   desired,
                   rtol=1e-07,
                   atol=0,
                   err_msg='',
                   verbose=True):
    """
    Wrapper around np.testing.assert_allclose that also verifies that inputs
    are ndarrays.

    See Also
    --------
    np.assert_allclose
    """
    if type(actual) != type(desired):
        raise AssertionError("%s != %s" % (type(actual), type(desired)))
    return assert_allclose(
        actual,
        desired,
        atol=atol,
        rtol=rtol,
        err_msg=err_msg,
        verbose=verbose,
    )


def check_arrays(x, y, err_msg='', verbose=True, check_dtypes=True):
    """
    Wrapper around np.testing.assert_array_equal that also verifies that inputs
    are ndarrays.

    See Also
    --------
    np.assert_array_equal
    """
    assert type(x) == type(y), "{x} != {y}".format(x=type(x), y=type(y))
    assert x.dtype == y.dtype, "{x.dtype} != {y.dtype}".format(x=x, y=y)

    return assert_array_equal(x, y, err_msg=err_msg, verbose=True)


class UnexpectedAttributeAccess(Exception):
    pass


class ExplodingObject(object):
    """
    Object that will raise an exception on any attribute access.

    Useful for verifying that an object is never touched during a
    function/method call.
    """
    def __getattribute__(self, name):
        raise UnexpectedAttributeAccess(name)


class DailyBarWriterFromDataFrames(BcolzDailyBarWriter):
    _csv_dtypes = {
        'open': float64,
        'high': float64,
        'low': float64,
        'close': float64,
        'volume': float64,
    }

    def __init__(self, asset_map):
        self._asset_map = asset_map

    def gen_tables(self, assets):
        for asset in assets:
            yield asset, ctable.fromdataframe(assets[asset])

    def to_uint32(self, array, colname):
        arrmax = array.max()
        if colname in OHLC:
            self.check_uint_safe(arrmax * 1000, colname)
            return (array * 1000).astype(uint32)
        elif colname == 'volume':
            self.check_uint_safe(arrmax, colname)
            return array.astype(uint32)
        elif colname == 'day':
            nanos_per_second = (1000 * 1000 * 1000)
            self.check_uint_safe(arrmax.view(int) / nanos_per_second, colname)
            return (array.view(int) / nanos_per_second).astype(uint32)

    @staticmethod
    def check_uint_safe(value, colname):
        if value >= UINT32_MAX:
            raise ValueError(
                "Value %s from column '%s' is too large" % (value, colname)
            )


def write_minute_data(env, tempdir, minutes, sids):
    assets = {}

    length = len(minutes)

    for sid_idx, sid in enumerate(sids):
        assets[sid] = pd.DataFrame({
            "open": (np.array(range(10, 10 + length)) + sid_idx),
            "high": (np.array(range(15, 15 + length)) + sid_idx),
            "low": (np.array(range(8, 8 + length)) + sid_idx),
            "close": (np.array(range(10, 10 + length)) + sid_idx),
            "volume": np.array(range(100, 100 + length)) + sid_idx,
            "dt": minutes
        }).set_index("dt")

    write_bcolz_minute_data(
        env,
        env.days_in_range(minutes[0], minutes[-1]),
        tempdir.path,
        assets
    )

    return tempdir.path


def write_daily_data(tempdir, sim_params, sids):
    path = os.path.join(tempdir.path, "testdaily.bcolz")
    assets = {}
    length = sim_params.days_in_period
    for sid_idx, sid in enumerate(sids):
        assets[sid] = pd.DataFrame({
            "open": (np.array(range(10, 10 + length)) + sid_idx),
            "high": (np.array(range(15, 15 + length)) + sid_idx),
            "low": (np.array(range(8, 8 + length)) + sid_idx),
            "close": (np.array(range(10, 10 + length)) + sid_idx),
            "volume": np.array(range(100, 100 + length)) + sid_idx,
            "day": [day.value for day in sim_params.trading_days]
        }, index=sim_params.trading_days)

    DailyBarWriterFromDataFrames(assets).write(
        path,
        sim_params.trading_days,
        assets
    )

    return path


def create_data_portal(env, tempdir, sim_params, sids, adjustment_reader=None):
    if sim_params.data_frequency == "daily":
        daily_path = write_daily_data(tempdir, sim_params, sids)

        equity_daily_reader = BcolzDailyBarReader(daily_path)

        return DataPortal(
            env,
            equity_daily_reader=equity_daily_reader,
            adjustment_reader=adjustment_reader
        )
    else:
        minutes = env.minutes_for_days_in_range(
            sim_params.first_open,
            sim_params.last_close
        )

        minute_path = write_minute_data(env, tempdir, minutes, sids)

        equity_minute_reader = BcolzMinuteBarReader(minute_path)

        return DataPortal(
            env,
            equity_minute_reader=equity_minute_reader,
            adjustment_reader=adjustment_reader
        )


def write_bcolz_minute_data(env, days, path, df_dict):
    market_opens = env.open_and_closes.market_open.loc[days]
    market_closes = env.open_and_closes.market_close.loc[days]

    writer = BcolzMinuteBarWriter(
        days[0],
        path,
        market_opens,
        market_closes,
        US_EQUITIES_MINUTES_PER_DAY
    )

    for sid, df in iteritems(df_dict):
        writer.write(sid, df)


def write_minute_data_for_asset(env, writer, start_dt, end_dt, sid,
                                interval=1, start_val=1,
                                minute_blacklist=None):

    asset_minutes = env.minutes_for_days_in_range(start_dt, end_dt)
    minutes_count = len(asset_minutes)
    minutes_arr = np.array(range(start_val, start_val + minutes_count))

    df = pd.DataFrame({
        "open": minutes_arr + 1,
        "high": minutes_arr + 2,
        "low": minutes_arr - 1,
        "close": minutes_arr,
        "volume": 100 * minutes_arr,
        "dt": asset_minutes
    }).set_index("dt")

    if interval > 1:
        counter = 0
        while counter < len(minutes_arr):
            df[counter:(counter + interval - 1)] = 0
            counter += interval

    if minute_blacklist is not None:
        for minute in minute_blacklist:
            df.loc[minute] = 0

    writer.write(sid, df)


def create_daily_df_for_asset(env, start_day, end_day, interval=1):
    days = env.days_in_range(start_day, end_day)
    days_count = len(days)
    days_arr = np.array(range(2, days_count + 2))

    df = pd.DataFrame({
        "open": days_arr + 1,
        "high": days_arr + 2,
        "low": days_arr - 1,
        "close": days_arr,
        "volume": days_arr * 100,
        "day": [day.value for day in days]
    })

    if interval > 1:
        # only keep every 'interval' rows
        for idx, _ in enumerate(days_arr):
            if (idx + 1) % interval != 0:
                df["open"].iloc[idx] = 0
                df["high"].iloc[idx] = 0
                df["low"].iloc[idx] = 0
                df["close"].iloc[idx] = 0
                df["volume"].iloc[idx] = 0

    return df


def create_data_portal_from_trade_history(env, tempdir, sim_params,
                                          trades_by_sid):
    if sim_params.data_frequency == "daily":
        path = os.path.join(tempdir.path, "testdaily.bcolz")
        assets = {}
        for sidint, trades in iteritems(trades_by_sid):
            opens = []
            highs = []
            lows = []
            closes = []
            volumes = []
            for trade in trades:
                opens.append(trade["open_price"])
                highs.append(trade["high"])
                lows.append(trade["low"])
                closes.append(trade["close_price"])
                volumes.append(trade["volume"])

            assets[sidint] = pd.DataFrame({
                "open": np.array(opens),
                "high": np.array(highs),
                "low": np.array(lows),
                "close": np.array(closes),
                "volume": np.array(volumes),
                "day": [day.value for day in sim_params.trading_days]
            }, index=sim_params.trading_days)

        DailyBarWriterFromDataFrames(assets).write(
            path,
            sim_params.trading_days,
            assets
        )

        equity_daily_reader = BcolzDailyBarReader(path)

        return DataPortal(
            env,
            equity_daily_reader=equity_daily_reader,
        )
    else:
        minutes = env.minutes_for_days_in_range(
            sim_params.first_open,
            sim_params.last_close
        )

        length = len(minutes)
        assets = {}

        for sidint, trades in iteritems(trades_by_sid):
            opens = np.zeros(length)
            highs = np.zeros(length)
            lows = np.zeros(length)
            closes = np.zeros(length)
            volumes = np.zeros(length)

            for trade in trades:
                # put them in the right place
                idx = minutes.searchsorted(trade.dt)

                opens[idx] = trade.open_price * 1000
                highs[idx] = trade.high * 1000
                lows[idx] = trade.low * 1000
                closes[idx] = trade.close_price * 1000
                volumes[idx] = trade.volume

            assets[sidint] = pd.DataFrame({
                "open": opens,
                "high": highs,
                "low": lows,
                "close": closes,
                "volume": volumes,
                "dt": minutes
            }).set_index("dt")

        write_bcolz_minute_data(
            env,
            env.days_in_range(
                sim_params.first_open,
                sim_params.last_close
            ),
            tempdir.path,
            assets
        )

        equity_minute_reader = BcolzMinuteBarReader(tempdir.path)

        return DataPortal(
            env,
            equity_minute_reader=equity_minute_reader,
        )


class FakeDataPortal(DataPortal):

    def __init__(self, env=None):
        if env is None:
            env = TradingEnvironment()

        super(FakeDataPortal, self).__init__(env)

    def get_spot_value(self, asset, field, dt, data_frequency):
        if field == "volume":
            return 100
        else:
            return 1.0


class FetcherDataPortal(DataPortal):
    """
    Mock dataportal that returns fake data for history and non-fetcher
    spot value.
    """
    def __init__(self, env):
        super(FetcherDataPortal, self).__init__(env)

    def get_spot_value(self, asset, field, dt, data_frequency):
        # if this is a fetcher field, exercise the regular code path
        if self._check_extra_sources(asset, field, (dt or self.current_dt)):
            return super(FetcherDataPortal, self).get_spot_value(
                asset, field, dt, data_frequency)

        # otherwise just return a fixed value
        return int(asset)

    def _get_daily_window_for_sid(self, asset, field, days_in_window,
                                  extra_slot=True):
        return np.arange(days_in_window, dtype=np.float64)

    def _get_minute_window_for_asset(self, asset, field, minutes_for_window):
        return np.arange(minutes_for_window, dtype=np.float64)


class tmp_assets_db(object):
    """Create a temporary assets sqlite database.
    This is meant to be used as a context manager.

    Parameters
    ----------
    data : pd.DataFrame, optional
        The data to feed to the writer. By default this maps:
        ('A', 'B', 'C') -> map(ord, 'ABC')
    """
    def __init__(self, **frames):
        self._eng = None
        if not frames:
            frames = {
                'equities': make_simple_equity_info(
                    list(map(ord, 'ABC')),
                    pd.Timestamp(0),
                    pd.Timestamp('2015'),
                )
            }
        self._data = AssetDBWriterFromDataFrame(**frames)

    def __enter__(self):
        self._eng = eng = create_engine('sqlite://')
        self._data.write_all(eng)
        return eng

    def __exit__(self, *excinfo):
        assert self._eng is not None, '_eng was not set in __enter__'
        self._eng.dispose()


class tmp_asset_finder(tmp_assets_db):
    """Create a temporary asset finder using an in memory sqlite db.

    Parameters
    ----------
    data : dict, optional
        The data to feed to the writer
    """
    def __init__(self, finder_cls=AssetFinder, **frames):
        self._finder_cls = finder_cls
        super(tmp_asset_finder, self).__init__(**frames)

    def __enter__(self):
        return self._finder_cls(super(tmp_asset_finder, self).__enter__())


class SubTestFailures(AssertionError):
    def __init__(self, *failures):
        self.failures = failures

    def __str__(self):
        return 'failures:\n  %s' % '\n  '.join(
            '\n    '.join((
                ', '.join('%s=%r' % item for item in scope.items()),
                '%s: %s' % (type(exc).__name__, exc),
            )) for scope, exc in self.failures,
        )


def subtest(iterator, *_names):
    """
    Construct a subtest in a unittest.

    Consider using ``zipline.testing.parameter_space`` when subtests
    are constructed over a single input or over the cross-product of multiple
    inputs.

    ``subtest`` works by decorating a function as a subtest. The decorated
    function will be run by iterating over the ``iterator`` and *unpacking the
    values into the function. If any of the runs fail, the result will be put
    into a set and the rest of the tests will be run. Finally, if any failed,
    all of the results will be dumped as one failure.

    Parameters
    ----------
    iterator : iterable[iterable]
        The iterator of arguments to pass to the function.
    *name : iterator[str]
        The names to use for each element of ``iterator``. These will be used
        to print the scope when a test fails. If not provided, it will use the
        integer index of the value as the name.

    Examples
    --------

    ::

       class MyTest(TestCase):
           def test_thing(self):
               # Example usage inside another test.
               @subtest(([n] for n in range(100000)), 'n')
               def subtest(n):
                   self.assertEqual(n % 2, 0, 'n was not even')
               subtest()

           @subtest(([n] for n in range(100000)), 'n')
           def test_decorated_function(self, n):
               # Example usage to parameterize an entire function.
               self.assertEqual(n % 2, 1, 'n was not odd')

    Notes
    -----
    We use this when we:

    * Will never want to run each parameter individually.
    * Have a large parameter space we are testing
      (see tests/utils/test_events.py).

    ``nose_parameterized.expand`` will create a test for each parameter
    combination which bloats the test output and makes the travis pages slow.

    We cannot use ``unittest2.TestCase.subTest`` because nose, pytest, and
    nose2 do not support ``addSubTest``.

    See Also
    --------
    zipline.testing.parameter_space
    """
    def dec(f):
        @wraps(f)
        def wrapped(*args, **kwargs):
            names = _names
            failures = []
            for scope in iterator:
                scope = tuple(scope)
                try:
                    f(*args + scope, **kwargs)
                except Exception as e:
                    if not names:
                        names = count()
                    failures.append((dict(zip(names, scope)), e))
            if failures:
                raise SubTestFailures(*failures)

        return wrapped
    return dec


class MockDailyBarReader(object):
    def spot_price(self, col, sid, dt):
        return 100


def create_mock_adjustments(tempdir, days, splits=None, dividends=None,
                            mergers=None):
    path = tempdir.getpath("test_adjustments.db")

    # create a split for the last day
    writer = SQLiteAdjustmentWriter(path, days, MockDailyBarReader())
    if splits is None:
        splits = create_empty_splits_mergers_frame()
    else:
        splits = pd.DataFrame(splits)

    if mergers is None:
        mergers = create_empty_splits_mergers_frame()
    else:
        mergers = pd.DataFrame(mergers)

    if dividends is None:
        data = {
            # Hackery to make the dtypes correct on an empty frame.
            'ex_date': np.array([], dtype='datetime64[ns]'),
            'pay_date': np.array([], dtype='datetime64[ns]'),
            'record_date': np.array([], dtype='datetime64[ns]'),
            'declared_date': np.array([], dtype='datetime64[ns]'),
            'amount': np.array([], dtype=float),
            'sid': np.array([], dtype=int),
        }
        dividends = pd.DataFrame(
            data,
            index=pd.DatetimeIndex([], tz='UTC'),
            columns=['ex_date',
                     'pay_date',
                     'record_date',
                     'declared_date',
                     'amount',
                     'sid']
        )
    else:
        if not isinstance(dividends, pd.DataFrame):
            dividends = pd.DataFrame(dividends)

    writer.write(splits, mergers, dividends)

    return path


def assert_timestamp_equal(left, right, compare_nat_equal=True, msg=""):
    """
    Assert that two pandas Timestamp objects are the same.

    Parameters
    ----------
    left, right : pd.Timestamp
        The values to compare.
    compare_nat_equal : bool, optional
        Whether to consider `NaT` values equal.  Defaults to True.
    msg : str, optional
        A message to forward to `pd.util.testing.assert_equal`.
    """
    if compare_nat_equal and left is pd.NaT and right is pd.NaT:
        return
    return pd.util.testing.assert_equal(left, right, msg=msg)


def powerset(values):
    """
    Return the power set (i.e., the set of all subsets) of entries in `values`.
    """
    return concat(combinations(values, i) for i in range(len(values) + 1))


def to_series(knowledge_dates, earning_dates):
    """
    Helper for converting a dict of strings to a Series of datetimes.

    This is just for making the test cases more readable.
    """
    return pd.Series(
        index=pd.to_datetime(knowledge_dates),
        data=pd.to_datetime(earning_dates),
    )


def gen_calendars(start, stop, critical_dates):
    """
    Generate calendars to use as inputs.
    """
    all_dates = pd.date_range(start, stop, tz='utc')
    for to_drop in map(list, powerset(critical_dates)):
        # Have to yield tuples.
        yield (all_dates.drop(to_drop),)

    # Also test with the trading calendar.
    yield (trading_days[trading_days.slice_indexer(start, stop)],)


@contextmanager
def temp_pipeline_engine(calendar, sids, random_seed, symbols=None):
    """
    A contextManager that yields a SimplePipelineEngine holding a reference to
    an AssetFinder generated via tmp_asset_finder.

    Parameters
    ----------
    calendar : pd.DatetimeIndex
        Calendar to pass to the constructed PipelineEngine.
    sids : iterable[int]
        Sids to use for the temp asset finder.
    random_seed : int
        Integer used to seed instances of SeededRandomLoader.
    symbols : iterable[str], optional
        Symbols for constructed assets. Forwarded to make_simple_equity_info.
    """
    equity_info = make_simple_equity_info(
        sids=sids,
        start_date=calendar[0],
        end_date=calendar[-1],
        symbols=symbols,
    )

    loader = make_seeded_random_loader(random_seed, calendar, sids)
    get_loader = lambda column: loader

    with tmp_asset_finder(equities=equity_info) as finder:
        yield SimplePipelineEngine(get_loader, calendar, finder)


def parameter_space(**params):
    """
    Wrapper around subtest that allows passing keywords mapping names to
    iterables of values.

    The decorated test function will be called with the cross-product of all
    possible inputs

    Usage
    -----
    >>> from unittest import TestCase
    >>> class SomeTestCase(TestCase):
    ...     @parameter_space(x=[1, 2], y=[2, 3])
    ...     def test_some_func(self, x, y):
    ...         # Will be called with every possible combination of x and y.
    ...         self.assertEqual(somefunc(x, y), expected_result(x, y))

    See Also
    --------
    zipline.testing.subtest
    """
    def decorator(f):

        argspec = getargspec(f)
        if argspec.varargs:
            raise AssertionError("parameter_space() doesn't support *args")
        if argspec.keywords:
            raise AssertionError("parameter_space() doesn't support **kwargs")
        if argspec.defaults:
            raise AssertionError("parameter_space() doesn't support defaults.")

        # Skip over implicit self.
        argnames = argspec.args
        if argnames[0] == 'self':
            argnames = argnames[1:]

        extra = set(params) - set(argnames)
        if extra:
            raise AssertionError(
                "Keywords %s supplied to parameter_space() are "
                "not in function signature." % extra
            )

        unspecified = set(argnames) - set(params)
        if unspecified:
            raise AssertionError(
                "Function arguments %s were not "
                "supplied to parameter_space()." % extra
            )

        param_sets = product(*(params[name] for name in argnames))
        return subtest(param_sets, *argnames)(f)
    return decorator


<<<<<<< HEAD
def create_empty_splits_mergers_frame():
    return pd.DataFrame(
        {
            # Hackery to make the dtypes correct on an empty frame.
            'effective_date': np.array([], dtype=int),
            'ratio': np.array([], dtype=float),
            'sid': np.array([], dtype=int),
        },
        index=pd.DatetimeIndex([]),
        columns=['effective_date', 'ratio', 'sid'],
    )
=======
@expect_dimensions(array=2)
def permute_rows(seed, array):
    """
    Shuffle each row in ``array`` based on permutations generated by ``seed``.

    Parameters
    ----------
    seed : int
        Seed for numpy.RandomState
    array : np.ndarray[ndim=2]
        Array over which to apply permutations.
    """
    rand = np.random.RandomState(seed)
    return np.apply_along_axis(rand.permutation, 1, array)
>>>>>>> 2fd0f2ae


@nottest
def make_test_handler(testcase, *args, **kwargs):
    """
    Returns a TestHandler which will be used by the given testcase. This
    handler can be used to test log messages.

    Parameters
    ----------
    testcase: unittest.TestCase
        The test class in which the log handler will be used.
    *args, **kwargs
        Forwarded to the new TestHandler object.

    Returns
    -------
    handler: logbook.TestHandler
        The handler to use for the test case.
    """
    handler = TestHandler(*args, **kwargs)
    testcase.addCleanup(handler.close)
    return handler<|MERGE_RESOLUTION|>--- conflicted
+++ resolved
@@ -447,14 +447,10 @@
                                    frequency,
                                    writer=None):
     """
-<<<<<<< HEAD
     Convert the asset info dict to a dataframe of trade data for each sid, and
     write to the writer if provided. Write NaNs for locations where assets did
     not exist. Return a dict of the dataframes, keyed by sid.
-=======
-
     locations where assets did not exist.
->>>>>>> 2fd0f2ae
     """
     trade_data = {}
     sids = asset_info.keys()
@@ -1345,7 +1341,6 @@
     return decorator
 
 
-<<<<<<< HEAD
 def create_empty_splits_mergers_frame():
     return pd.DataFrame(
         {
@@ -1357,7 +1352,8 @@
         index=pd.DatetimeIndex([]),
         columns=['effective_date', 'ratio', 'sid'],
     )
-=======
+
+
 @expect_dimensions(array=2)
 def permute_rows(seed, array):
     """
@@ -1372,7 +1368,6 @@
     """
     rand = np.random.RandomState(seed)
     return np.apply_along_axis(rand.permutation, 1, array)
->>>>>>> 2fd0f2ae
 
 
 @nottest
